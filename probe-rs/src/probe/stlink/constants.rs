#![allow(unused)]

use enum_primitive_derive::Primitive;

pub mod commands {
    // Common commands.
    pub const GET_VERSION: u8 = 0xf1;
    pub const JTAG_COMMAND: u8 = 0xf2;
    pub const DFU_COMMAND: u8 = 0xf3;
    pub const SWIM_COMMAND: u8 = 0xf4;
    pub const GET_CURRENT_MODE: u8 = 0xf5;
    pub const GET_TARGET_VOLTAGE: u8 = 0xf7;
    pub const GET_VERSION_EXT: u8 = 0xfb;

    // Commands to exit other modes.
    pub const DFU_EXIT: u8 = 0x07;
    pub const SWIM_EXIT: u8 = 0x01;

    // JTAG commands.
    pub const JTAG_READMEM_32BIT: u8 = 0x07;
    pub const JTAG_WRITEMEM_32BIT: u8 = 0x08;
    pub const JTAG_READMEM_8BIT: u8 = 0x0c;
    pub const JTAG_WRITEMEM_8BIT: u8 = 0x0d;
    pub const JTAG_EXIT: u8 = 0x21;
<<<<<<< HEAD
    pub const JTAG_ENTER: u8 = 0x20;
=======

    // The following commands are from Version 2 of the API,
    // supported
>>>>>>> 57a658fc
    pub const JTAG_ENTER2: u8 = 0x30;
    pub const JTAG_GETLASTRWSTATUS2: u8 = 0x3e; // From V2J15
    pub const JTAG_DRIVE_NRST: u8 = 0x3c;
    pub const SWV_START_TRACE_RECEPTION: u8 = 0x40;
    pub const SWV_STOP_TRACE_RECEPTION: u8 = 0x41;
    pub const SWV_GET_TRACE_NEW_RECORD_NB: u8 = 0x42;
    pub const SWD_SET_FREQ: u8 = 0x43; // From V2J20
    pub const JTAG_SET_FREQ: u8 = 0x44; // From V2J24
    pub const JTAG_READ_DAP_REG: u8 = 0x45; // From V2J24
    pub const JTAG_WRITE_DAP_REG: u8 = 0x46; // From V2J24
    pub const JTAG_READMEM_16BIT: u8 = 0x47; // From V2J26
    pub const JTAG_WRITEMEM_16BIT: u8 = 0x48; // From V2J26
    pub const JTAG_INIT_AP: u8 = 0x4b; // From V2J28
    pub const JTAG_CLOSE_AP_DBG: u8 = 0x4c; // From V2J28
    pub const SET_COM_FREQ: u8 = 0x61; // V3 only, replaces SWD/JTAG_SET_FREQ
    pub const GET_COM_FREQ: u8 = 0x62; // V3 only

    // Parameters for JTAG_ENTER2.
    pub const JTAG_ENTER_SWD: u8 = 0xa3;
    pub const JTAG_ENTER_JTAG_NO_CORE_RESET: u8 = 0xa3;

    // Parameters for JTAG_DRIVE_NRST.
    pub const JTAG_DRIVE_NRST_LOW: u8 = 0x00;
    pub const JTAG_DRIVE_NRST_HIGH: u8 = 0x01;
    pub const JTAG_DRIVE_NRST_PULSE: u8 = 0x02;

    // Parameters for JTAG_INIT_AP and JTAG_CLOSE_AP_DBG.
    pub const JTAG_AP_NO_CORE: u8 = 0x00;
    pub const JTAG_AP_CORTEXM_CORE: u8 = 0x01;

    // Parameters for SET_COM_FREQ and GET_COM_FREQ.
    pub const JTAG_STLINK_SWD_COM: u8 = 0x00;
    pub const JTAG_STLINK_JTAG_COM: u8 = 0x01;
}

/// STLink status codes and messages.
#[derive(Debug, Copy, Clone, PartialEq)]
pub enum Status {
    JtagOk,
    JtagUnknownError,
    JtagSpiError,
    JtagDmaError,
    JtagUnknownJtagChain,
    JtagNoDeviceConnected,
    JtagInternalError,
    JtagCmdWait,
    JtagCmdError,
    JtagGetIdcodeError,
    JtagAlignmentError,
    JtagDbgPowerError,
    JtagWriteError,
    JtagWriteVerifError,
    JtagAlreadyOpenedInOtherMode,
    SwdApWait,
    SwdApFault,
    SwdApError,
    SwdApParityError,
    SwdDpWait,
    SwdDpFault,
    SwdDpError,
    SwdDpParityError,
    SwdApWdataError,
    SwdApStickyError,
    SwdApStickyorunError,
    SwvNotAvailable,
    JtagFreqNotSupported,
    JtagUnknownCmd,
    Other(u8),
}

impl From<u8> for Status {
    fn from(value: u8) -> Status {
        use Status::*;
        match value {
            0x80 => JtagOk,
            0x01 => JtagUnknownError,
            0x02 => JtagSpiError,
            0x03 => JtagDmaError,
            0x04 => JtagUnknownJtagChain,
            0x05 => JtagNoDeviceConnected,
            0x06 => JtagInternalError,
            0x07 => JtagCmdWait,
            0x08 => JtagCmdError,
            0x09 => JtagGetIdcodeError,
            0x0A => JtagAlignmentError,
            0x0B => JtagDbgPowerError,
            0x0C => JtagWriteError,
            0x0D => JtagWriteVerifError,
            0x0E => JtagAlreadyOpenedInOtherMode,
            0x10 => SwdApWait,
            0x11 => SwdApFault,
            0x12 => SwdApError,
            0x13 => SwdApParityError,
            0x14 => SwdDpWait,
            0x15 => SwdDpFault,
            0x16 => SwdDpError,
            0x17 => SwdDpParityError,
            0x18 => SwdApWdataError,
            0x19 => SwdApStickyError,
            0x1A => SwdApStickyorunError,
            0x20 => SwvNotAvailable,
            0x41 => JtagFreqNotSupported,
            0x42 => JtagUnknownCmd,
            v => Other(v),
        }
    }
}

/// Map from SWD frequency in Hertz to delay loop count.
#[derive(Debug, Copy, Clone, PartialEq)]
pub enum SwdFrequencyToDelayCount {
    Hz4600000 = 0,
    Hz1800000 = 1, // Default
    Hz1200000 = 2,
    Hz950000 = 3,
    Hz650000 = 5,
    Hz480000 = 7,
    Hz400000 = 9,
    Hz360000 = 10,
    Hz240000 = 15,
    Hz150000 = 25,
    Hz125000 = 31,
    Hz100000 = 40,
}

impl SwdFrequencyToDelayCount {
    /// Try to find an appropriate setting for the given frequency in kHz.
    ///
    /// If a direct match is not found, return the setting for a lower frequency
    /// if possible. If this is not possible, returns `None`.
    pub(crate) fn find_setting(frequency: u32) -> Option<SwdFrequencyToDelayCount> {
        use SwdFrequencyToDelayCount::*;

        let setting = match frequency {
            _ if frequency >= 4_600 => Hz4600000,
            _ if frequency >= 1_800 => Hz1800000,
            _ if frequency >= 1_200 => Hz1200000,
            _ if frequency >= 950 => Hz950000,
            _ if frequency >= 650 => Hz650000,
            _ if frequency >= 480 => Hz480000,
            _ if frequency >= 400 => Hz400000,
            _ if frequency >= 360 => Hz360000,
            _ if frequency >= 240 => Hz240000,
            _ if frequency >= 150 => Hz150000,
            _ if frequency >= 125 => Hz125000,
            _ if frequency >= 100 => Hz100000,
            _ => {
                return None;
            }
        };

        Some(setting)
    }

    /// Get the SWD frequency in kHz
    pub(crate) fn to_khz(&self) -> u32 {
        use SwdFrequencyToDelayCount::*;

        match self {
            Hz4600000 => 4600,
            Hz1800000 => 1800,
            Hz1200000 => 1200,
            Hz950000 => 950,
            Hz650000 => 650,
            Hz480000 => 480,
            Hz400000 => 400,
            Hz360000 => 360,
            Hz240000 => 240,
            Hz150000 => 150,
            Hz125000 => 125,
            Hz100000 => 100,
        }
    }
}

/// Map from JTAG frequency in Hertz to frequency divider.
#[derive(Debug, Clone, Copy, PartialEq)]
pub enum JTagFrequencyToDivider {
    Hz18000000 = 2,
    Hz9000000 = 4,
    Hz4500000 = 8,
    Hz2250000 = 16,
    Hz1120000 = 32, // Default
    Hz560000 = 64,
    Hz280000 = 128,
    Hz140000 = 256,
}

impl JTagFrequencyToDivider {
    /// Try to find an appropriate setting for the given frequency in kHz.
    ///
    /// If a direct match is not found, return the setting for a higher frequency
    /// if possible. If this is not possible, returns `None`.
    pub(crate) fn find_setting(frequency: u32) -> Option<JTagFrequencyToDivider> {
        use JTagFrequencyToDivider::*;

        let setting = match frequency {
            _ if frequency >= 18_000 => Hz18000000,
            _ if frequency >= 9_000 => Hz9000000,
            _ if frequency >= 4_500 => Hz4500000,
            _ if frequency >= 2_225 => Hz2250000,
            _ if frequency >= 1_120 => Hz1120000,
            _ if frequency >= 560 => Hz560000,
            _ if frequency >= 280 => Hz280000,
            _ if frequency >= 140 => Hz140000,
            _ => {
                return None;
            }
        };

        Some(setting)
    }

    /// Return the frequency in kHz
    pub(crate) fn to_khz(&self) -> u32 {
        use JTagFrequencyToDivider::*;

        match self {
            Hz18000000 => 18_000,
            Hz9000000 => 9_000,
            Hz4500000 => 4_500,
            Hz2250000 => 2_250,
            Hz1120000 => 1_120,
            Hz560000 => 560,
            Hz280000 => 280,
            Hz140000 => 140,
        }
    }
}

/// Modes returned by GET_CURRENT_MODE.
#[derive(Debug)]
pub(crate) enum Mode {
    /// Device is in DFU (Device Firmware Update) mode
    Dfu = 0x00,
    /// Device is in mass storage mode?
    MassStorage = 0x01,
    /// Device is in JTAG mode
    Jtag = 0x02,
    /// Device is in SWIM (Single Wire Interface) mode
    Swim = 0x03,
}

#[cfg(test)]
mod test {
    use super::*;

    #[test]
    fn test_too_low_swd_speed() {
        assert!(SwdFrequencyToDelayCount::find_setting(0).is_none());
        assert!(SwdFrequencyToDelayCount::find_setting(1).is_none());
        assert!(SwdFrequencyToDelayCount::find_setting(99).is_none());
    }

    #[test]
    fn test_swd_speed() {
        assert_eq!(
            SwdFrequencyToDelayCount::find_setting(100).unwrap(),
            SwdFrequencyToDelayCount::Hz100000
        );
        assert_eq!(
            SwdFrequencyToDelayCount::find_setting(124).unwrap(),
            SwdFrequencyToDelayCount::Hz100000
        );
        assert_eq!(
            SwdFrequencyToDelayCount::find_setting(125).unwrap(),
            SwdFrequencyToDelayCount::Hz125000
        );

        assert_eq!(
            SwdFrequencyToDelayCount::find_setting(46_000).unwrap(),
            SwdFrequencyToDelayCount::Hz4600000
        );
        assert_eq!(
            SwdFrequencyToDelayCount::find_setting(u32::max_value()).unwrap(),
            SwdFrequencyToDelayCount::Hz4600000
        );
    }

    #[test]
    fn test_too_low_jtag_speed() {
        assert!(JTagFrequencyToDivider::find_setting(0).is_none());
        assert!(JTagFrequencyToDivider::find_setting(1).is_none());
        assert!(JTagFrequencyToDivider::find_setting(139).is_none());
    }

    #[test]
    fn test_jtag_speed() {
        assert_eq!(
            JTagFrequencyToDivider::find_setting(140).unwrap(),
            JTagFrequencyToDivider::Hz140000
        );
        assert_eq!(
            JTagFrequencyToDivider::find_setting(279).unwrap(),
            JTagFrequencyToDivider::Hz140000
        );
        assert_eq!(
            JTagFrequencyToDivider::find_setting(280).unwrap(),
            JTagFrequencyToDivider::Hz280000
        );

        assert_eq!(
            JTagFrequencyToDivider::find_setting(18_000).unwrap(),
            JTagFrequencyToDivider::Hz18000000
        );
        assert_eq!(
            JTagFrequencyToDivider::find_setting(u32::max_value()).unwrap(),
            JTagFrequencyToDivider::Hz18000000
        );
    }
}<|MERGE_RESOLUTION|>--- conflicted
+++ resolved
@@ -22,13 +22,10 @@
     pub const JTAG_READMEM_8BIT: u8 = 0x0c;
     pub const JTAG_WRITEMEM_8BIT: u8 = 0x0d;
     pub const JTAG_EXIT: u8 = 0x21;
-<<<<<<< HEAD
     pub const JTAG_ENTER: u8 = 0x20;
-=======
 
     // The following commands are from Version 2 of the API,
     // supported
->>>>>>> 57a658fc
     pub const JTAG_ENTER2: u8 = 0x30;
     pub const JTAG_GETLASTRWSTATUS2: u8 = 0x3e; // From V2J15
     pub const JTAG_DRIVE_NRST: u8 = 0x3c;
